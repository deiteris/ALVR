#![allow(non_upper_case_globals, non_snake_case, clippy::missing_safety_doc)]

mod connection;
mod logging_backend;

include!(concat!(env!("OUT_DIR"), "/bindings.rs"));

use alvr_common::{data::*, logging::show_err, *};
use jni::{objects::*, *};
use lazy_static::lazy_static;
use parking_lot::Mutex;
use std::{slice, sync::Arc};
use tokio::{runtime::Runtime, sync::{Notify, broadcast}};

struct OnCreateResultWrapper(OnCreateResult);
unsafe impl Send for OnCreateResultWrapper {}

lazy_static! {
    static ref ON_CREATE_RESULT: Mutex<OnCreateResultWrapper> =
        Mutex::new(OnCreateResultWrapper(<_>::default()));
    static ref REFRESH_RATES: Mutex<Vec<f32>> = Mutex::new(vec![]);
    static ref MAYBE_RUNTIME: Mutex<Option<Runtime>> = Mutex::new(None);
    static ref MAYBE_ON_STREAM_STOP_NOTIFIER: Mutex<Option<broadcast::Sender<()>>> =
        Mutex::new(None);
    static ref MAYBE_ON_PAUSE_NOTIFIER: Mutex<Option<broadcast::Sender<()>>> = Mutex::new(None);
    static ref CLIENT_READY_NOTIFIER: Arc<Notify> = Arc::new(Notify::new());
}

#[no_mangle]
pub extern "system" fn Java_com_polygraphene_alvr_OvrActivity_initNativeLogging(
    _: JNIEnv,
    _: JClass,
) {
    logging_backend::init_logging();
}

#[no_mangle]
pub extern "system" fn Java_com_polygraphene_alvr_OvrActivity_createIdentity(
    env: JNIEnv,
    _: JClass,
    jidentity: JObject,
) {
    show_err(|| -> StrResult {
        let identity = create_identity(None)?;

        let jhostname = trace_err!(env.new_string(identity.hostname))?.into();
        trace_err!(env.set_field(jidentity, "hostname", "Ljava/lang/String;", jhostname))?;

        let jcert_pem = trace_err!(env.new_string(identity.certificate_pem))?.into();
        trace_err!(env.set_field(jidentity, "certificatePEM", "Ljava/lang/String;", jcert_pem))?;

        let jkey_pem = trace_err!(env.new_string(identity.key_pem))?.into();
        trace_err!(env.set_field(jidentity, "privateKey", "Ljava/lang/String;", jkey_pem))
    }())
    .ok();
}

#[no_mangle]
pub unsafe extern "system" fn Java_com_polygraphene_alvr_DecoderThread_DecoderInput(
    _: JNIEnv,
    _: JObject,
    frame_index: i64,
) {
    decoderInput(frame_index);
}

#[no_mangle]
pub unsafe extern "system" fn Java_com_polygraphene_alvr_DecoderThread_DecoderOutput(
    _: JNIEnv,
    _: JObject,
    frame_index: i64,
) {
    decoderOutput(frame_index);
}

#[no_mangle]
pub unsafe extern "system" fn Java_com_polygraphene_alvr_OvrActivity_onCreateNative(
    env: JNIEnv,
    activity: JObject,
    asset_manager: JObject,
    jout_result: JObject,
) {
    show_err(|| -> StrResult {
        let result = onCreate(
            env.get_native_interface() as _,
            *activity as _,
            *asset_manager as _,
        );

        trace_err!(env.set_field(
            jout_result,
            "streamSurfaceHandle",
            "I",
            result.streamSurfaceHandle.into()
        ))?;
        trace_err!(env.set_field(
            jout_result,
            "loadingSurfaceHandle",
            "I",
            result.loadingSurfaceHandle.into()
        ))?;

        let refresh_rates =
            slice::from_raw_parts(result.refreshRates, result.refreshRatesCount as _).to_vec();
        let default_refresh_rate = refresh_rates.last().cloned().unwrap_or(60_f32);
        trace_err!(env.set_field(
            jout_result,
            "refreshRate",
            "I",
            (default_refresh_rate as i32).into()
        ))?;

        trace_err!(env.set_field(
            jout_result,
            "renderWidth",
            "I",
            (result.recommendedEyeWidth * 2).into()
        ))?;
        trace_err!(env.set_field(
            jout_result,
            "renderHeight",
            "I",
            result.recommendedEyeHeight.into()
        ))?;

        *ON_CREATE_RESULT.lock() = OnCreateResultWrapper(result);
        *REFRESH_RATES.lock() = refresh_rates;

        unsafe extern "C" fn ready_callback() {
            CLIENT_READY_NOTIFIER.notify();
        }
        setClientReadyCallback(Some(ready_callback));

        Ok(())
    }())
    .ok();
}

#[no_mangle]
pub unsafe extern "system" fn Java_com_polygraphene_alvr_OvrActivity_destroyNative(
    env: JNIEnv,
    _: JObject,
) {
    destroyNative(env.get_native_interface() as _)
}

#[no_mangle]
pub unsafe extern "system" fn Java_com_polygraphene_alvr_OvrActivity_renderNative(
    _: JNIEnv,
    _: JObject,
    rendered_frame_index: i64,
) {
    renderNative(rendered_frame_index)
}

#[no_mangle]
pub unsafe extern "system" fn Java_com_polygraphene_alvr_OvrActivity_renderLoadingNative(
    _: JNIEnv,
    _: JObject,
) {
    renderLoadingNative()
}

#[no_mangle]
pub unsafe extern "system" fn Java_com_polygraphene_alvr_OvrActivity_onResumeNative(
    env: JNIEnv,
    jactivity: JObject,
    nal_class: JClass,
    jhostname: JString,
    jcertificate_pem: JString,
    jprivate_key: JString,
    jscreen_surface: JObject,
) {
    show_err(|| -> StrResult {
        let java_vm = trace_err!(env.get_java_vm())?;
        let activity_ref = trace_err!(env.new_global_ref(jactivity))?;
        let nal_class_ref = trace_err!(env.new_global_ref(nal_class))?;

        onResumeNative(env.get_native_interface() as _, *jscreen_surface as _);

        let result = ON_CREATE_RESULT.lock();

        let device_name = if result.0.deviceType == DeviceType_OCULUS_QUEST {
            "Oculus Quest"
        } else if result.0.deviceType == DeviceType_OCULUS_QUEST_2 {
            "Oculus Quest 2"
        } else {
            "Unknown device"
        };

        let refresh_rates = REFRESH_RATES.lock();
        let preferred_refresh_rate = refresh_rates.last().cloned().unwrap_or(60_f32);

        let headset_info = HeadsetInfoPacket {
            recommended_eye_width: result.0.recommendedEyeWidth as _,
            recommended_eye_height: result.0.recommendedEyeHeight as _,
            available_refresh_rates: refresh_rates.clone(),
            preferred_refresh_rate,
            reserved: "".into(),
        };

        let private_identity = PrivateIdentity {
            hostname: trace_err!(env.get_string(jhostname))?.into(),
            certificate_pem: trace_err!(env.get_string(jcertificate_pem))?.into(),
            key_pem: trace_err!(env.get_string(jprivate_key))?.into(),
        };

        let runtime = trace_err!(Runtime::new())?;
        let (on_pause_notifier, mut on_pause_receiver) = broadcast::channel(1);
        let (on_stream_stop_notifier, _) = broadcast::channel(1);

        runtime.spawn({
            let on_stream_stop_notifier = on_stream_stop_notifier.clone();
            async move {
                let connection_loop = connection::connection_lifecycle_loop(
                    headset_info,
                    device_name,
                    private_identity,
                    on_stream_stop_notifier,
                    Arc::new(java_vm),
                    Arc::new(activity_ref),
<<<<<<< HEAD
                    CLIENT_READY_NOTIFIER.clone(),
=======
                    Arc::new(nal_class_ref),
>>>>>>> 031b4bcb
                );

                tokio::select! {
                    _ = connection_loop => (),
                    _ = on_pause_receiver.recv() => ()
                };
            }
        });

        *MAYBE_ON_STREAM_STOP_NOTIFIER.lock() = Some(on_stream_stop_notifier);
        *MAYBE_ON_PAUSE_NOTIFIER.lock() = Some(on_pause_notifier);
        *MAYBE_RUNTIME.lock() = Some(runtime);

        Ok(())
    }())
    .ok();
}

#[no_mangle]
pub unsafe extern "system" fn Java_com_polygraphene_alvr_OvrActivity_onStreamStartNative(
    _: JNIEnv,
    _: JObject,
    width: i32,
    height: i32,
    refresh_rate: i32,
    stream_mic: u8,
    foveation_mode: i32,
    foveation_strength: f32,
    foveation_shape: f32,
    foveation_vertical_offset: f32,
    tracking_space: i32,
) {
    onStreamStartNative(
        width,
        height,
        refresh_rate,
        stream_mic,
        foveation_mode,
        foveation_strength,
        foveation_shape,
        foveation_vertical_offset,
        tracking_space,
    )
}

#[no_mangle]
pub unsafe extern "system" fn Java_com_polygraphene_alvr_OvrActivity_onPauseNative(
    _: JNIEnv,
    _: JObject,
) {
    if let Some(notifier) = MAYBE_ON_PAUSE_NOTIFIER.lock().take() {
        notifier.send(()).ok();
    }

    // shutdown and wait for tasks to finish
    drop(MAYBE_RUNTIME.lock().take());

    onPauseNative();
}

#[no_mangle]
pub unsafe extern "system" fn Java_com_polygraphene_alvr_OvrActivity_onHapticsFeedbackNative(
    _: JNIEnv,
    _: JObject,
    start_time: i64,
    amplitude: f32,
    duration: f32,
    frequency: f32,
    hand: u8,
) {
    onHapticsFeedbackNative(start_time, amplitude, duration, frequency, hand)
}

#[no_mangle]
pub unsafe extern "system" fn Java_com_polygraphene_alvr_OvrActivity_onGuardianSyncAckNative(
    _: JNIEnv,
    _: JObject,
    timestamp: i64,
) {
    onGuardianSyncAckNative(timestamp)
}

#[no_mangle]
pub unsafe extern "system" fn Java_com_polygraphene_alvr_OvrActivity_onGuardianSegmentAckNative(
    _: JNIEnv,
    _: JObject,
    timestamp: i64,
    segment_index: i32,
) {
    onGuardianSegmentAckNative(timestamp, segment_index)
}

#[no_mangle]
pub unsafe extern "system" fn Java_com_polygraphene_alvr_OvrActivity_onBatteryChangedNative(
    _: JNIEnv,
    _: JObject,
    battery: i32,
) {
    onBatteryChangedNative(battery)
}

#[no_mangle]
pub unsafe extern "system" fn Java_com_polygraphene_alvr_OvrActivity_isConnectedNative(
    _: JNIEnv,
    _: JObject,
) -> u8 {
    isConnectedNative()
}<|MERGE_RESOLUTION|>--- conflicted
+++ resolved
@@ -10,7 +10,7 @@
 use lazy_static::lazy_static;
 use parking_lot::Mutex;
 use std::{slice, sync::Arc};
-use tokio::{runtime::Runtime, sync::{Notify, broadcast}};
+use tokio::{runtime::Runtime, sync::broadcast};
 
 struct OnCreateResultWrapper(OnCreateResult);
 unsafe impl Send for OnCreateResultWrapper {}
@@ -23,7 +23,6 @@
     static ref MAYBE_ON_STREAM_STOP_NOTIFIER: Mutex<Option<broadcast::Sender<()>>> =
         Mutex::new(None);
     static ref MAYBE_ON_PAUSE_NOTIFIER: Mutex<Option<broadcast::Sender<()>>> = Mutex::new(None);
-    static ref CLIENT_READY_NOTIFIER: Arc<Notify> = Arc::new(Notify::new());
 }
 
 #[no_mangle]
@@ -125,11 +124,6 @@
 
         *ON_CREATE_RESULT.lock() = OnCreateResultWrapper(result);
         *REFRESH_RATES.lock() = refresh_rates;
-
-        unsafe extern "C" fn ready_callback() {
-            CLIENT_READY_NOTIFIER.notify();
-        }
-        setClientReadyCallback(Some(ready_callback));
 
         Ok(())
     }())
@@ -219,11 +213,7 @@
                     on_stream_stop_notifier,
                     Arc::new(java_vm),
                     Arc::new(activity_ref),
-<<<<<<< HEAD
-                    CLIENT_READY_NOTIFIER.clone(),
-=======
                     Arc::new(nal_class_ref),
->>>>>>> 031b4bcb
                 );
 
                 tokio::select! {
